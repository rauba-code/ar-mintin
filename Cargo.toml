--- conflicted
+++ resolved
@@ -1,10 +1,6 @@
 [package]
 name = "ar-mintin"
-<<<<<<< HEAD
-version = "1.1.7"
-=======
-version = "1.1.3"
->>>>>>> d8e40adf
+version = "1.1.8"
 edition = "2021"
 
 [dependencies]
